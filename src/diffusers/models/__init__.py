--- conflicted
+++ resolved
@@ -18,8 +18,5 @@
 
 from .unet import UNetModel
 from .unet_glide import UNetGLIDEModel
-<<<<<<< HEAD
-from .clip_text_transformer import CLIPTextModel
-=======
 from .unet_ldm import UNetLDMModel
->>>>>>> b53924c7
+from .clip_text_transformer import CLIPTextModel